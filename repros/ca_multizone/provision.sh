#!/bin/bash
. utils.bash

makeenv () {
    # override LAB_REGION if other region needed
    : ${LAB_REGION:=southeastasia}
    : ${LAB_AKS_VERSION:=$(aksversion "$LAB_REGION")}
    LAB_PURPOSE=caspread
    local NOW="$(date -u +%Y%m%d)"
    local PREFIX="lab-$LAB_PURPOSE-$NOW"
    LAB_RG="$PREFIX-rg"
    LAB_AKS_NAME="$PREFIX-aks"
    LAB_VNET_NAME="$PREFIX-vnet"
    LAB_VNET_CIDR="10.0.0.0/8"
    LAB_AKS_SUBNET_CIDR="10.1.0.0/16"
    # make sure we use a cheap size that has predictable CPU allocatable
    # this is not used for the AKS system pool, for that one we use the default
    LAB_NODE_SIZE="Standard_B2s"
    LAB_ZONES=(1 2)  # modify this to be in subscription limit
    LAB_KUBECONFIG="$SCRIPTDIR/.kubeconfig"
}
getenv env.sh
set -xe -o pipefail

<<<<<<< HEAD
saveenv() {
    declare -g | grep -e '^LAB_'
} >env.sh

if [ ! -f env.sh ]; then
    makeenv
    saveenv
else
    . ./env.sh
fi

export MSYS_NO_PATHCONV=1
set -x
az group create -l "$LAB_REGION" -n "$LAB_RG"
=======
if [ ${#LAB_ZONES[@]} -lt 2 ]; then
    echo "need at least 2 availability zones, found ${LAB_ZONES[@]}"
    exit 1
fi

az group create -l "$LAB_REGION" -n "$LAB_RG" -onone
>>>>>>> f0fb4516

az network vnet create -g "$LAB_RG" -n "$LAB_VNET_NAME" \
  --address-prefix "$LAB_VNET_CIDR" \
  --subnet-name aks --subnet-prefixes "$LAB_AKS_SUBNET_CIDR" -onone

# exit
AKS_SUBNET_ID=$(az network vnet subnet show \
  -g "$LAB_RG" --vnet-name "$LAB_VNET_NAME" -n "aks" \
  --query "id" -o tsv)

<<<<<<< HEAD
if az aks show -g "$LAB_RG" -n "$LAB_AKSNAME" --query 'id' -o tsv; then
    echo "AKS cluster already created"
elif [[ $? == 3 ]]; then
    set -e
    az aks create -g "$LAB_RG" -n "$LAB_AKSNAME" \
        -c 1 -k "$LAB_AKS_VERSION" --enable-managed-identity \
        --network-plugin azure \
        --vnet-subnet-id "$AKS_SUBNET_ID" \
        --zones 1 2 3 \
        -s "$LAB_NODE_SIZE" \
        --query 'id' -o tsv
        # --cluster-autoscaler-profile "balance-similar-node-groups=true" \
    set +e
else
    echo 'showing aks cluster failed' && exit 1
fi

# we provision a multizone nodepool
if az aks nodepool show -g "$LAB_RG" --cluster-name "$LAB_AKSNAME" \
    -n "multizone1" --query 'id' -otsv; then
    echo "multizone1 nodepool already created"
elif [[ $? == 3 ]]; then
    set -e
    az aks nodepool add -g "$LAB_RG" --cluster-name "$LAB_AKSNAME" \
        --enable-cluster-autoscaler --zones 1 2 3 \
        -n "multizone1" -c 1 --min-count 1 --max-count 20 -s "$LAB_NODE_SIZE" \
        --labels "lab_ca=multizone1" \
        --query 'id' -o tsv
    set +e
else
    echo "failed listing nodepool multizone1" && exit 1
fi

# we provision a multizone nodepool
if az aks nodepool show -g "$LAB_RG" --cluster-name "$LAB_AKSNAME" \
    -n "multizone0" --query 'id' -o tsv; then
    echo "multizone0 nodepool already created"
elif [[ $? == 3 ]]; then
    set -e
    az aks nodepool add -g "$LAB_RG" --cluster-name "$LAB_AKSNAME" \
        --enable-cluster-autoscaler --zones 1 2 3 \
        -n "multizone0" -c 0 --min-count 0 --max-count 20 -s "$LAB_NODE_SIZE" \
        --labels "lab_ca=multizone0" \
        --query 'id' -o tsv
    set +e
else
    echo "failed listing nodepool multizone0" && exit 1
fi

if az aks nodepool show -g "$LAB_RG" --cluster-name "$LAB_AKSNAME" \
    -n "singlezone0" --query 'id' -o tsv; then
    echo "singlezone0 nodepool already created"
elif [[ $? == 3 ]]; then
    set -e
    az aks nodepool add -g "$LAB_RG" --cluster-name "$LAB_AKSNAME" \
        --enable-cluster-autoscaler --zones 1 \
        -n "singlezone0" -c 0 --min-count 0 --max-count 20 -s "$LAB_NODE_SIZE" \
        --labels "lab_ca=singlezone0" \
        --query 'id' -o tsv
    set +e
else
    echo "failed listing nodepool singlezone0" && exit 1
fi
=======
ensure_aks_cluster -g "$LAB_RG" -n "$LAB_AKS_NAME" -- \
    -c 2 -k "$LAB_AKS_VERSION" --enable-managed-identity \
    --network-plugin azure \
    --vnet-subnet-id "$AKS_SUBNET_ID" \
    --zones "${LAB_ZONES[@]}"

# we provision a multizone nodepool with 1 start node
ensure_aks_nodepool -g "$LAB_RG" --cluster-name "$LAB_AKS_NAME" -n "multizone1" -- \
    --enable-cluster-autoscaler --zones "${LAB_ZONES[@]}" \
    -c 1 --min-count 1 --max-count 20 -s "$LAB_NODE_SIZE" \
    --labels "lab_ca=multizone1"

# we provision a multizone nodepool with 0 start node
ensure_aks_nodepool -g "$LAB_RG" --cluster-name "$LAB_AKS_NAME" -n "multizone0" -- \
    --enable-cluster-autoscaler --zones "${LAB_ZONES[@]}" \
    -c 0 --min-count 0 --max-count 20 -s "$LAB_NODE_SIZE" \
    --labels "lab_ca=multizone0"
>>>>>>> f0fb4516

# we provision a singlezone nodepool with 0 start node

ensure_aks_nodepool -g "$LAB_RG" --cluster-name "$LAB_AKS_NAME" -n "singlezone0" -- \
    --enable-cluster-autoscaler --zones "${LAB_ZONES[0]}" \
    -c 0 --min-count 0 --max-count 20 -s "$LAB_NODE_SIZE" \
    --labels "lab_ca=singlezone0"

az aks get-credentials -g "$LAB_RG" -n "$LAB_AKS_NAME" -f "$LAB_KUBECONFIG" --overwrite-existing

tee access-instructions.md << EOF
To access the AKS cluster via kubectl:
\`\`\`
export KUBECONFIG="$LAB_KUBECONFIG"
\`\`\`
EOF<|MERGE_RESOLUTION|>--- conflicted
+++ resolved
@@ -22,29 +22,12 @@
 getenv env.sh
 set -xe -o pipefail
 
-<<<<<<< HEAD
-saveenv() {
-    declare -g | grep -e '^LAB_'
-} >env.sh
-
-if [ ! -f env.sh ]; then
-    makeenv
-    saveenv
-else
-    . ./env.sh
-fi
-
-export MSYS_NO_PATHCONV=1
-set -x
-az group create -l "$LAB_REGION" -n "$LAB_RG"
-=======
 if [ ${#LAB_ZONES[@]} -lt 2 ]; then
     echo "need at least 2 availability zones, found ${LAB_ZONES[@]}"
     exit 1
 fi
 
 az group create -l "$LAB_REGION" -n "$LAB_RG" -onone
->>>>>>> f0fb4516
 
 az network vnet create -g "$LAB_RG" -n "$LAB_VNET_NAME" \
   --address-prefix "$LAB_VNET_CIDR" \
@@ -55,71 +38,6 @@
   -g "$LAB_RG" --vnet-name "$LAB_VNET_NAME" -n "aks" \
   --query "id" -o tsv)
 
-<<<<<<< HEAD
-if az aks show -g "$LAB_RG" -n "$LAB_AKSNAME" --query 'id' -o tsv; then
-    echo "AKS cluster already created"
-elif [[ $? == 3 ]]; then
-    set -e
-    az aks create -g "$LAB_RG" -n "$LAB_AKSNAME" \
-        -c 1 -k "$LAB_AKS_VERSION" --enable-managed-identity \
-        --network-plugin azure \
-        --vnet-subnet-id "$AKS_SUBNET_ID" \
-        --zones 1 2 3 \
-        -s "$LAB_NODE_SIZE" \
-        --query 'id' -o tsv
-        # --cluster-autoscaler-profile "balance-similar-node-groups=true" \
-    set +e
-else
-    echo 'showing aks cluster failed' && exit 1
-fi
-
-# we provision a multizone nodepool
-if az aks nodepool show -g "$LAB_RG" --cluster-name "$LAB_AKSNAME" \
-    -n "multizone1" --query 'id' -otsv; then
-    echo "multizone1 nodepool already created"
-elif [[ $? == 3 ]]; then
-    set -e
-    az aks nodepool add -g "$LAB_RG" --cluster-name "$LAB_AKSNAME" \
-        --enable-cluster-autoscaler --zones 1 2 3 \
-        -n "multizone1" -c 1 --min-count 1 --max-count 20 -s "$LAB_NODE_SIZE" \
-        --labels "lab_ca=multizone1" \
-        --query 'id' -o tsv
-    set +e
-else
-    echo "failed listing nodepool multizone1" && exit 1
-fi
-
-# we provision a multizone nodepool
-if az aks nodepool show -g "$LAB_RG" --cluster-name "$LAB_AKSNAME" \
-    -n "multizone0" --query 'id' -o tsv; then
-    echo "multizone0 nodepool already created"
-elif [[ $? == 3 ]]; then
-    set -e
-    az aks nodepool add -g "$LAB_RG" --cluster-name "$LAB_AKSNAME" \
-        --enable-cluster-autoscaler --zones 1 2 3 \
-        -n "multizone0" -c 0 --min-count 0 --max-count 20 -s "$LAB_NODE_SIZE" \
-        --labels "lab_ca=multizone0" \
-        --query 'id' -o tsv
-    set +e
-else
-    echo "failed listing nodepool multizone0" && exit 1
-fi
-
-if az aks nodepool show -g "$LAB_RG" --cluster-name "$LAB_AKSNAME" \
-    -n "singlezone0" --query 'id' -o tsv; then
-    echo "singlezone0 nodepool already created"
-elif [[ $? == 3 ]]; then
-    set -e
-    az aks nodepool add -g "$LAB_RG" --cluster-name "$LAB_AKSNAME" \
-        --enable-cluster-autoscaler --zones 1 \
-        -n "singlezone0" -c 0 --min-count 0 --max-count 20 -s "$LAB_NODE_SIZE" \
-        --labels "lab_ca=singlezone0" \
-        --query 'id' -o tsv
-    set +e
-else
-    echo "failed listing nodepool singlezone0" && exit 1
-fi
-=======
 ensure_aks_cluster -g "$LAB_RG" -n "$LAB_AKS_NAME" -- \
     -c 2 -k "$LAB_AKS_VERSION" --enable-managed-identity \
     --network-plugin azure \
@@ -137,7 +55,6 @@
     --enable-cluster-autoscaler --zones "${LAB_ZONES[@]}" \
     -c 0 --min-count 0 --max-count 20 -s "$LAB_NODE_SIZE" \
     --labels "lab_ca=multizone0"
->>>>>>> f0fb4516
 
 # we provision a singlezone nodepool with 0 start node
 
