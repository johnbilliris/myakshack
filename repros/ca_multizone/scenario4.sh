<<<<<<< HEAD
sh env.sh
zone=`printf "$LAB_REGION-%s__" {1..3}`
zone="${zone%__}"
echo "using zone $zone"
=======
. env.sh
ZONE=$(printf "$LAB_REGION-%s__" "${LAB_ZONES[@]}")
ZONE="${ZONE%__}"
echo "using zone $ZONE"
>>>>>>> f0fb4516

kubectl apply -f- << EOF
apiVersion: apps/v1
kind: Deployment
metadata:
  name: scenario4
spec:
  replicas: 10
  selector:
    matchLabels:
      app: scenario4
  template:
    metadata:
      labels:
        app: scenario4
    spec:
      nodeSelector:
        "kubernetes.io/os": linux
        "lab_ca": "multizone0"
        "topology.kubernetes.io/zone": "$ZONE"
      containers:
      - image: alpine
        name: alpine
        resources:
          requests:
            cpu: "500m"  # our node should be able to fit 3
          limits:
            cpu: "500m"
        command: ["sleep", "infinity"]
EOF<|MERGE_RESOLUTION|>--- conflicted
+++ resolved
@@ -1,14 +1,7 @@
-<<<<<<< HEAD
-sh env.sh
-zone=`printf "$LAB_REGION-%s__" {1..3}`
-zone="${zone%__}"
-echo "using zone $zone"
-=======
 . env.sh
 ZONE=$(printf "$LAB_REGION-%s__" "${LAB_ZONES[@]}")
 ZONE="${ZONE%__}"
 echo "using zone $ZONE"
->>>>>>> f0fb4516
 
 kubectl apply -f- << EOF
 apiVersion: apps/v1
