--- conflicted
+++ resolved
@@ -1,8 +1,3 @@
 sh env.sh
 set -x
-<<<<<<< HEAD
-az group delete -n "$LAB_RG" --yes
-rm env.sh access-instructions.md kubeconfig
-=======
-az group delete -n "$LAB_RG" "$@"
->>>>>>> f0fb4516
+az group delete -n "$LAB_RG" "$@"