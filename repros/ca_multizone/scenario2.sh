--- conflicted
+++ resolved
@@ -1,14 +1,7 @@
-<<<<<<< HEAD
-sh env.sh
-zone=$(comm -23 \
-  <(printf "$LAB_REGION-%s\n" {1..3})\
-  <(kubectl get node -l "lab_ca=multizone1" -ojson | jq -r '.items[].metadata.labels["topology.kubernetes.io/zone"]' | sort | uniq)\
-=======
 . env.sh
 ZONE=$(comm -23 \
   <(printf "$LAB_REGION-%s\n" "${LAB_ZONES[@]}")\
   <(kubectl --kubeconfig="$LAB_KUBECONFIG" get node -l "lab_ca=multizone1" -ojson | jq -r '.items[].metadata.labels["topology.kubernetes.io/zone"]' | sort | uniq)\
->>>>>>> f0fb4516
   | head -n 1)
 echo "using absent zone $ZONE"
 
